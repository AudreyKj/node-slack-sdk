--- conflicted
+++ resolved
@@ -1,79 +1,7 @@
 {
-<<<<<<< HEAD
-  "name": "node-slack-sdk",
-  "private": true,
   "scripts": {
     "test": "lerna run test",
     "lint": "lerna run lint"
-=======
-  "name": "@slack/client",
-  "version": "4.12.0",
-  "description": "Slack Developer Kit - official clients for the Web API, RTM API, and Incoming Webhooks",
-  "author": "Slack Technologies, Inc.",
-  "license": "MIT",
-  "keywords": [
-    "slack",
-    "web-api",
-    "rtm-api",
-    "bot",
-    "chatbot",
-    "client",
-    "http",
-    "websockets",
-    "api"
-  ],
-  "main": "./dist/index.js",
-  "types": "./dist/index.d.ts",
-  "files": [
-    "dist/**/*"
-  ],
-  "engines": {
-    "node": ">= 6.9.0",
-    "npm": ">= 3.10.8"
-  },
-  "repository": "slackapi/node-slack-sdk",
-  "bugs": {
-    "url": "https://github.com/slackapi/node-slack-sdk/issues"
-  },
-  "scripts": {
-    "prepublish": "npm run build",
-    "lint": "tslint --project .",
-    "test": "npm run build && npm run test:spec && npm run test:integration",
-    "test:spec": "nyc mocha --config src/.mocharc.json src/*.spec.js src/**/*.spec.js",
-    "test:integration": "mocha --config test/.mocharc.json test/typescript/test.ts test/proxy/test.js",
-    "coverage": "codecov",
-    "build": "npm run build:clean && tsc",
-    "build:clean": "shx rm -rf ./dist ./coverage ./.nyc_output",
-    "docs": "node support/jsdoc-to-markdown.js",
-    "docs:jsdoc": "ts2jsdoc"
-  },
-  "husky": {
-    "pre-push": "npm run build",
-    "pre-commit": "lint-staged"
-  },
-  "dependencies": {
-    "@types/form-data": "^2.2.1",
-    "@types/is-stream": "^1.1.0",
-    "@types/node": ">=6.0.0",
-    "@types/p-cancelable": "^1.0.0",
-    "@types/p-queue": "^2.3.2",
-    "@types/p-retry": "^3.0.0",
-    "@types/retry": "^0.12.0",
-    "@types/ws": "^5.1.1",
-    "axios": "^0.18.0",
-    "eventemitter3": "^3.1.0",
-    "finity": "^0.5.4",
-    "form-data": "^2.3.3",
-    "is-stream": "^1.1.0",
-    "object.entries": "^1.1.0",
-    "object.getownpropertydescriptors": "^2.0.3",
-    "object.values": "^1.1.0",
-    "p-cancelable": "~1.0.0",
-    "p-queue": "^2.4.2",
-    "p-retry": "^3.0.1",
-    "retry": "^0.12.0",
-    "ws": "^5.2.0"
->>>>>>> e16a5d11
   },
   "devDependencies": {
     "lerna": "^3.13.1"
