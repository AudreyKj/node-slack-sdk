--- conflicted
+++ resolved
@@ -31,8 +31,6 @@
   };
 
   return this.makeAPICall('users.getPresence', requiredArgs, null, optCb);
-<<<<<<< HEAD
-=======
 };
 
 
@@ -44,7 +42,6 @@
  */
 UsersFacet.prototype.identity = function identity(optCb) {
   return this.makeAPICall('users.identity', null, null, optCb);
->>>>>>> 4fb8614a
 };
 
 
