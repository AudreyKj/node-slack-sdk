/**
 *
 * See [the RTM client events](../events/client) for details of the client event lifecycle.
 */

var Promise = require('bluebird');
var bind = require('lodash').bind;
var cloneDeep = require('lodash').cloneDeep;
var includes = require('lodash').includes;
var hasKey = require('lodash').has;
var inherits = require('inherits');
var isFunction = require('lodash').isFunction;
var isUndefined = require('lodash').isUndefined;
var forEach = require('lodash').forEach;
var noop = require('lodash').noop;
var keys = require('lodash').keys;

var RTM_API_EVENTS = require('../events/rtm').EVENTS;

var RTM_CLIENT_INTERNAL_EVENT_TYPES = [
  'pong',
  RTM_API_EVENTS.HELLO,
  RTM_API_EVENTS.TEAM_MIGRATION_STARTED
];
var UNRECOVERABLE_RTM_START_ERRS = [
  'not_authed',
  'invalid_auth',
  'account_inactive'
];
var CLIENT_EVENTS = require('../events/client').RTM;
var BaseAPIClient = require('../client');
<<<<<<< HEAD

=======
var DataStore = require('../../data-store/data-store');
var MemoryDataStore = require('../../data-store/memory-data-store');
>>>>>>> 4fb8614a
var RtmFacet = require('../web/facets').RtmFacet;
var ChatFacet = require('../web/facets').ChatFacet;

var SlackRTMSendError = require('../errors').SlackRTMSendError;
var makeMessageEventWithSubtype = require('../events/utils').makeMessageEventWithSubtype;
var wsSocketFn = require('../transports/ws');


/**
 *
 * @param {String} token
 * @param {object?} opts
 * @param {Function} opts.socketFn A function to call, passing in a websocket URL, that should
 *     return a websocket instance connected to that URL.
 * @param {object} opts.dataStore A store to cache Slack info, e.g. channels, users etc. in.
 *     If you don't want a store, pass false or null as the value for this.
 * @param {boolean} opts.autoReconnect Whether or not to automatically reconnect when the connection
 *     closes.
 * @param {number} opts.maxReconnectionAttempts
 * @param {number} opts.reconnectionBackoff
 * @param {number} opts.wsPingInterval
 * @param {number} opts.maxPongInterval
 * @param {string} opts.logLevel The log level for the logger.
 * @param {Function} opts.logger Function to use for log calls, takes (logLevel, logString)
 *     parameters.
 * @constructor
 */
function RTMClient(token, opts) {
  var clientOpts = opts || {};

  // Force the max request concurrency to 1 for the RTM client. This is because it should not be
  // trying to rtm.start in parallel.
  clientOpts.maxRequestConcurrency = 1;

  BaseAPIClient.call(this, token, clientOpts);

  /**
   * @type {Function}
   */
  this._socketFn = clientOpts.socketFn || wsSocketFn;

  /**
   * The active websocket.
   * @type {Object}
   */
  this.ws = undefined;

  /**
   *
   * @type {number}
   * @private
   */
  this._messageId = 1;

  /**
   * @type {{}}
   * @private
   */
  this._pendingMessages = {};

  /**
   *
   * @type {{}}
   * @private
   */
  this._msgResponseHandlers = {};

  /**
   *
   * @type {{}}
   * @private
   */
  this._msgChannelLookup = {};

  if (clientOpts.dataStore instanceof DataStore) {
    this.registerDataStore(clientOpts.dataStore);
  } else {
    // Default to using the memory data store if the user didn't set anything here
    if (isUndefined(clientOpts.dataStore)) {
      this.registerDataStore(new MemoryDataStore());
    }
  }

  this.MAX_RECONNECTION_ATTEMPTS = clientOpts.maxReconnectionAttempts || 10;
  this.RECONNECTION_BACKOFF = clientOpts.reconnectionBackoff || 3000;

  // NOTE: see the "Ping and Pong" section of https://api.slack.com/rtm
  //       these are to do with the RTM API level connection and not the underlying ws connection.
  this.MAX_PONG_INTERVAL = clientOpts.maxPongInterval || 10000;
  this.WS_PING_INTERVAL = clientOpts.wsPingInterval || 5000;

  this.autoReconnect = clientOpts.autoReconnect !== false;
}

inherits(RTMClient, BaseAPIClient);


/**
 * @type {boolean}
 */
RTMClient.prototype.connected = false;


/**
 * @type {boolean}
 */
RTMClient.prototype.authenticated = false;


/**
 * The id of the user that's currently connected via this client.
 * @type {string}
 */
RTMClient.prototype.activeUserId = undefined;


/**
 * The id of the team that's currently connected via this client.
 * @type {string}
 */
RTMClient.prototype.activeTeamId = undefined;


/**
 * The timer repeatedly pinging the server to let it know the client is still alive.
 * @type {?}
 */
RTMClient.prototype._pingTimer = null;


/**
 * The time the last pong was received from the server.
 * @type {number}
 * @private
 */
RTMClient.prototype._lastPong = 0;


/**
 *
 * @type {number}
 * @private
 */
RTMClient.prototype._connAttempts = 0;


/**
 * Whether the server is currently connecting.
 * @type {boolean}
 * @private
 */
RTMClient.prototype._connecting = false;


/**
 * Whether the server is currently re-connecting.
 * @type {boolean}
 * @private
 */
RTMClient.prototype._reconnecting = false;


/**
 * @type {SlackDataStore}
 */
RTMClient.prototype.dataStore = undefined;


/** @inheritDoc */
RTMClient.prototype._createFacets = function _createFacets() {
  RTMClient.super_.prototype._createFacets.call(this);

  /**
   * Allows the RTM client to get setup without needing to have a full web client.
   * @type {RtmFacet}
   * @private
   */
  this._rtm = new RtmFacet(bind(this._makeAPICall, this));
<<<<<<< HEAD

  /**
   * Allows access to some chat functions
   * @type {ChatFacet}
   * @private
   */
  this._chat = new ChatFacet(bind(this._makeAPICall, this));
=======
>>>>>>> 4fb8614a
};


/**
 *
 * @param {object} opts
 */
RTMClient.prototype.start = function start(opts) {
  // Check whether the client is currently attempting to connect to the RTM API.
  if (!this._connecting) {
    this.logger('verbose', 'attempting to connect via the RTM API');
    this.emit(CLIENT_EVENTS.CONNECTING);
    this._connecting = true;

    this._rtm.start(opts, bind(this._onStart, this));
  }
};


/**
 * @deprecated since version 2.0.0, use start() instead.
 */
RTMClient.prototype.login = function login(opts) {
  this.start(opts);
};


/**
 * Generates the next message id to use.
 *
 * NOTE: This id must be unique per RTM connection.
 */
RTMClient.prototype.nextMessageId = function nextMessageId() {
  return this._messageId++;
};


/**
 *
 * @param err
 * @param data
 * @private
 */
RTMClient.prototype._onStart = function _onStart(err, data) {
  var errMsg;
  this._connecting = false;
  this._reconnecting = false;

  if (err || !data.url) {
    this.emit(CLIENT_EVENTS.UNABLE_TO_RTM_START, err || data.error);

    // Any of these mean this client is unusable, so don't attempt to auto-reconnect
    if (data && includes(UNRECOVERABLE_RTM_START_ERRS, data.error)) {
      errMsg = 'unrecoverable failure connecting to the RTM API';
      this.logger('error', errMsg + ': ' + data.error);
      this.disconnect(errMsg, data.error);
    } else {
      this.logger('info', 'unable to RTM start, attempting reconnect: ' + err || data.error);
      this.authenticated = false;
      if (this.autoReconnect) {
        this.reconnect();
      }
    }
  } else {
    this.logger('verbose', 'rtm.start successful, attempting to open websocket URL');
    this.authenticated = true;
    this.activeUserId = data.self.id;
    this.activeTeamId = data.team.id;
    if (!isUndefined(this.dataStore)) {
      this.dataStore.cacheRtmStart(data);
    }

    this.emit(CLIENT_EVENTS.AUTHENTICATED, data);
    this.connect(data.url);
  }
};


/**
 * Closes the websocket and tears down the ping function.
 * @private
 */
RTMClient.prototype._safeDisconnect = function _safeDisconnect() {
  if (this._pingTimer) {
    clearInterval(this._pingTimer);
    this._pingTimer = null;
  }
  if (this.ws) {
    // Stop listening to the websocket's close event, so that the auto-reconnect logic doesn't fire
    // twice.
    this.ws.removeAllListeners('close');
    this.ws.close();
  }
  this.authenticated = false;
  this.connected = false;
};


/**
 * Connects to the RTM API.
 * @param {string} socketUrl The URL of the websocket to connect to.
 */
RTMClient.prototype.connect = function connect(socketUrl) {
  this.emit(CLIENT_EVENTS.WS_OPENING);
  this.ws = this._socketFn(socketUrl);

  this.ws.on('open', bind(this.handleWsOpen, this));
  this.ws.on('message', bind(this.handleWsMessage, this));
  this.ws.on('error', bind(this.handleWsError, this));
  this.ws.on('close', bind(this.handleWsClose, this));
};


/**
 * Disconnects from the RTM API.
 * @param optReason
 * @param optCode
 */
RTMClient.prototype.disconnect = function disconnect(optErr, optCode) {
  this.emit(CLIENT_EVENTS.DISCONNECT, optErr, optCode);
  this.autoReconnect = false;
  this._safeDisconnect();
};


/**
 *
 */
RTMClient.prototype.reconnect = function reconnect() {
  if (!this._reconnecting) {
    this.emit(CLIENT_EVENTS.ATTEMPTING_RECONNECT);
    this._reconnecting = true;
    this._safeDisconnect();

    // TODO(leah): Update this to remove the reconn logic in the RTM client as it should be covered
    //             by the web client policy
    this._connAttempts++;
    if (this._connAttempts > this.MAX_RECONNECTION_ATTEMPTS) {
      this.emit(
        CLIENT_EVENTS.UNABLE_TO_RTM_START,
        'unable to connect to Slack RTM API, failed after max reconnection attempts'
      );
    }
    setTimeout(bind(this.start, this), this._connAttempts * this.RECONNECTION_BACKOFF);
  }
};


/**
 * Pings the remote server to let it know the client is still alive.
 * @private
 */
RTMClient.prototype._pingServer = function _pingServer() {
  var pongInterval;

  if (this.connected) {
    // If the last pong was more than MAX_PONG_INTERVAL, force a reconnect
    pongInterval = Date.now() - this._lastPong;
    if (pongInterval > this.MAX_PONG_INTERVAL) {
      this.reconnect();
    } else {
      this.send({ type: 'ping' }, noop);
    }
  }
};


/**
 * Handler to deal with the WebSocket open event.
 * NOTE: this.connected doesn't get set to true until the helloHandler is called.
 */
RTMClient.prototype.handleWsOpen = function handleWsOpen() {
  this.emit(CLIENT_EVENTS.WS_OPENED);
  this._lastPong = Date.now();
  this._connAttempts = 0;
  if (this._pingTimer) {
    clearInterval(this._pingTimer);
  } else {
    this._pingTimer = setInterval(bind(this._pingServer, this), this.WS_PING_INTERVAL);
  }
};


/**
 * Handler to deal with the WebSocket message event.
 * @param {object} wsMsg
 */
RTMClient.prototype.handleWsMessage = function handleWsMessage(wsMsg) {
  var message;
  this.logger('debug', wsMsg);
  this.emit(CLIENT_EVENTS.RAW_MESSAGE, wsMsg);

  try {
    message = JSON.parse(wsMsg);
  } catch (err) {
    // TODO(leah): Emit an event here?
    this.logger('debug', 'unable to parse message: ' + err);
    return;
  }

  if (includes(RTM_CLIENT_INTERNAL_EVENT_TYPES, message.type)) {
    this._handleWsMessageInternal(message.type, message);
  } else {
    this._handleWsMessageViaEventHandler(message.type, message);
  }
};


/**
 *
 * @param {String} messageType
 * @param {Object} message
 * @private
 */
RTMClient.prototype._handleWsMessageInternal = function _handleWsMessageInternal(
  messageType, message) {
  if (messageType === 'pong') {
    this._handlePong(message);
  } else if (messageType === RTM_API_EVENTS.HELLO) {
    this._handleHello();
  } else if (messageType === RTM_API_EVENTS.TEAM_MIGRATION_STARTED) {
    this.reconnect();
    this.emit(messageType, message);
  }
};


/**
 *
 * @param {String} messageType
 * @param {Object} message
 * @private
 */
RTMClient.prototype._handleWsMessageViaEventHandler = function _handleWsMessageViaEventHandler(
  messageType, message) {
  var replyTo = message.reply_to;

  if (!isUndefined(this.dataStore)) {
    this.dataStore.handleRtmMessage(this.activeUserId, this.activeTeamId, messageType, message);
  }

  if (replyTo) {
    if (!messageType) {
      this._handleMessageAck(replyTo, message);
    } else {
      this._handleMostRecentMsgReply(replyTo, message);
    }
  } else {
    // Non reply_to messages should *always* have a type
    this.emit(messageType, message);
    if (messageType === RTM_API_EVENTS.MESSAGE && !isUndefined(message.subtype)) {
      this.emit(makeMessageEventWithSubtype(message.subtype), message);
    }
  }
};


/**
 * Handler for the remote server's response to a message being sent on the websocket.
 * @param replyTo
 * @param message
 */
RTMClient.prototype._handleMessageAck = function handleMessageAck(replyTo, message) {
  var msg;
  var channelId;

  // This means that the message is an ack of a message sent via the websocket from the client.
  // The expected structure is something like:
  // {
  //   "ok": true,
  //   "reply_to": 1,
  //   "ts": "1355517523.000005",
  //   "text": "Hello world"
  // }
  // ... in the case of success.
  //
  // See the Sending messages section of https://api.slack.com/rtm for details.

  if (hasKey(this._msgResponseHandlers, replyTo)) {
    if (!message.ok) {
      this._handleMsgResponse(replyTo, new SlackRTMSendError(message.error.msg, message), null);
    } else {
      channelId = this._msgChannelLookup[replyTo];

      // Make a synthetic message, rather than passing back the raw ack response
      msg = {
        type: 'message',
        channel: channelId,
        user: this.activeUserId,
        text: message.text,
        ts: message.ts
      };

      if (this.dataStore) {
        // NOTE: this will treat the message response as canonical and assumes that no temporary
        //       message has been put in place.
        this.dataStore.handleRtmMessage(this.activeUserId, this.activeTeamId, 'message', msg);
      }

      this._handleMsgResponse(replyTo, null, msg);
    }
  } else {
    // This should be impossible. If the message is received with no message type, it's a response
    // to a message sent by this client, so the absence of a handler for it should never happen.
    this.logger('error', 'message received with unknown reply_to: ' + message);
  }
};


/**
 * Handler for the server
 * @param {} replyTo
 * @param {{}} message
 * @private
 */
RTMClient.prototype._handleMostRecentMsgReply = function _handleMostRecentMsgReply(
  replyTo, message) {
  var msg;
  var pendingMessageIds;
  var failedToSendErr;

  // The server will send the most recent reply message to the client when it first connects,
  // so will receive a message that looks like:
  //
  // {
  //   "reply_to": 848,
  //   "type": "message",
  //   "channel": "C0CHZA86Q",
  //   "user": "U0CJ5PC7L",
  //   "text": "meh-mah",
  //   "ts": "1457327357.000011"
  // }
  //
  // This should generally only happen in the case of disconnections. If that happens, the last
  // message should be handled gracefully.

  if (this._msgResponseHandlers[replyTo]) {
    msg = cloneDeep(message);
    delete msg.reply_to;
    this._handleMsgResponse(replyTo, null, msg);
  } else {
    // The only time this should happen is when a client first connects
    this.logger('info', 'message received on reconnect with no registered callback:\n' + message);
  }

  pendingMessageIds = keys(this._pendingMessages);
  forEach(pendingMessageIds, bind(function handlePendingMessage(messageId) {
    // If the message id is less than the most recent reply to id, assume that the message has
    // been processed. If it's greater than the most recent reply to, then it's likely that the
    // message didn't get sent to the remote server. This should almost never happen, so for now if
    // it does, call the pending callback with a custom error

    if (messageId > replyTo) {
      failedToSendErr = new SlackRTMSendError(
        'message not sent due to connection trouble', this._pendingMessages[messageId]);
      this._handleMsgResponse(messageId, failedToSendErr, null);
    } else {
      this._clearMessageState(messageId);
    }
  }, this));
};


/**
 * Emits the websocket error.
 * @param {Object} err
 */
RTMClient.prototype.handleWsError = function handleWsError(err) {
  this.logger('debug', err);
  this.emit(CLIENT_EVENTS.WS_ERROR, err);
};


/**
 *
 */
RTMClient.prototype.handleWsClose = function handleWsClose(code, reason) {
  this.connected = false;

  this.emit(CLIENT_EVENTS.WS_CLOSE, code, reason);

  if (this.autoReconnect) {
    if (!this._connecting) {
      this.reconnect();
    }
  } else {
    this.disconnect('websocket closed with auto-reconnect false on the RTM client');
  }
};


/**
 * Handles the RTM API's pong message, updating the lastPong time on the client.
 * @param {Object} message
 */
RTMClient.prototype._handlePong = function _handlePong(message) {
  this._lastPong = Date.now();
  this._handleMsgResponse(message.reply_to, null, message);
};


/** {@link https://api.slack.com/events/hello|hello} */
RTMClient.prototype._handleHello = function _handleHello() {
  this.connected = true;
  this.emit(CLIENT_EVENTS.RTM_CONNECTION_OPENED);
};


/**
 * Helper for sending a simple message to a channel|group|DM etc via the RTM API.
 * @param {string} text The text of the messsage to send.
 * @param {string} channelId The id of the channel|group|DM to send this message to.
 * @param {Function=} optCb
 */
RTMClient.prototype.sendMessage = function sendMessage(text, channelId, optCb) {
  return this.send({
    text: text,
    channel: channelId,
    type: RTM_API_EVENTS.MESSAGE
  }, optCb);
};

/**
 * Helper for updating a sent message via the 'chat.update' API call
 * @param message {object} message The message object to be updated,
 * see /lib/clients/web/facets/chat.js for more details
 * @param {Function=} optCb Optional callback
 */
RTMClient.prototype.updateMessage = function updateMessage(message, optCb) {
  return this._chat.update(message.ts, message.channel, message.text, message.opts, optCb);
};

/**
 * Sends a typing indicator to indicate that the user with `activeUserId` is typing.
 * @param {string} channelId The id of the channel|group|DM to send this message to.
 */
RTMClient.prototype.sendTyping = function sendTyping(channelId) {
  this.send({
    type: 'typing',
    channel: channelId
  }, noop);
};


/**
 * Sends a message over the websocket to the server.
 * @param {*} message The message to send back to the server.
 * @param {Function=} optCb
 */
RTMClient.prototype.send = function send(message, optCb) {
  var err;
  var ret;

  if (this.connected) {
    ret = this._send(message, optCb);
  } else {
    err = new SlackRTMSendError('ws not connected, unable to send message', message);
    this.logger('error', err);

    if (optCb) {
      setTimeout(function wsSendDisconnectedCb() {
        optCb(err, null);
      }, 1);
    } else {
      ret = new Promise(function wsSendDisconnectedPromise(fulfill, reject) {
        reject(err);
      });
    }
  }

  return ret;
};


/**
 *
 * @param message
 * @param optCb
 * @returns {*}
 * @private
 */
RTMClient.prototype._send = function _send(message, optCb) {
  var _this = this;
  var jsonMessage;
  var ret;
  var msgId = this.nextMessageId();
  var _handleWsSendResponse = bind(this._handleWsSendResponse, this, msgId);
  var wsMsg = cloneDeep(message);
  wsMsg.id = msgId;

  // Track the message from the client's perspective
  this._pendingMessages[msgId] = message;

  jsonMessage = JSON.stringify(wsMsg);
  this.logger('debug', 'sending message via ws: ' + jsonMessage);

  if (optCb) {
    _this._registerMsgHandler(msgId, wsMsg, optCb);
    this.ws.send(jsonMessage, undefined, _handleWsSendResponse);
  } else {
    ret = new Promise(function wsSendPromiseInner(fulfill, reject) {
      _this._registerMsgHandler(msgId, wsMsg, { fulfill: fulfill, reject: reject });
      _this.ws.send(jsonMessage, undefined, _handleWsSendResponse);
    });
  }

  return ret;
};


/**
 *
 * @param msgId
 * @param wsRespErr
 * @private
 */
RTMClient.prototype._handleWsSendResponse = function _handleWsSendResponse(msgId, wsRespErr) {
  if (wsRespErr) {
    this._handleMsgResponse(msgId, wsRespErr, null);
  } else {
    // TODO(leah): This should probably clear the enqueued message object from _pendingMessages, as
    //             the server has the data at this point. Figure out how this will interact with
    //             the logic in _handleMostRecentMsgReply
  }
};


/**
 * Registers a handler, either a function or {fulfill: fn, reject: fn}, for a message id.
 * @param {number} msgId The id of the message to handle.
 * @param {object} wsMsg
 * @param {*} handler
 * @private
 */
RTMClient.prototype._registerMsgHandler = function _registerMsgHandler(msgId, wsMsg, handler) {
  //
  // Track the channel a message was sent to.
  //
  // This is so that the client can create a synthetic message object when it receives the message
  // ack from the RTM API server. This allows:
  //   - passing back a full message object, rather than an ack message, to the client that sent the
  //     message
  //   - pushing a standard message into the relevant channel's history
  //
  if (wsMsg.type === 'message' && wsMsg.channel) {
    this._msgChannelLookup[msgId] = wsMsg.channel;
  }

  this._msgResponseHandlers[msgId] = handler;
};


/**
 * Calls the handler registered for a given msgId and cleans it up on completion.
 *
 * @param {number} msgId The id of the message to handle.
 * @param {Object} err
 * @param {Object} res
 * @private
 */
RTMClient.prototype._handleMsgResponse = function _handleMsgResponse(msgId, err, res) {
  var responseHandler = this._msgResponseHandlers[msgId];
  if (err) {
    this.logger('debug', 'Error sending message: ' + err);
  }

  if (!responseHandler) {
    this.logger('debug', 'no response handler for message ID: ' + msgId);
    return;
  }

  if (isFunction(responseHandler)) {
    responseHandler(err, res);
  } else {
    if (err) {
      responseHandler.reject(err);
    } else {
      responseHandler.fulfill(res);
    }
  }

  this._clearMessageState(msgId);
};


RTMClient.prototype._clearMessageState = function _clearMessageState(msgId) {
  delete this._msgChannelLookup[msgId];
  delete this._msgResponseHandlers[msgId];
  delete this._pendingMessages[msgId];
};


module.exports = RTMClient;<|MERGE_RESOLUTION|>--- conflicted
+++ resolved
@@ -29,12 +29,10 @@
 ];
 var CLIENT_EVENTS = require('../events/client').RTM;
 var BaseAPIClient = require('../client');
-<<<<<<< HEAD
-
-=======
+
 var DataStore = require('../../data-store/data-store');
 var MemoryDataStore = require('../../data-store/memory-data-store');
->>>>>>> 4fb8614a
+
 var RtmFacet = require('../web/facets').RtmFacet;
 var ChatFacet = require('../web/facets').ChatFacet;
 
@@ -213,7 +211,6 @@
    * @private
    */
   this._rtm = new RtmFacet(bind(this._makeAPICall, this));
-<<<<<<< HEAD
 
   /**
    * Allows access to some chat functions
@@ -221,8 +218,6 @@
    * @private
    */
   this._chat = new ChatFacet(bind(this._makeAPICall, this));
-=======
->>>>>>> 4fb8614a
 };
 
 
