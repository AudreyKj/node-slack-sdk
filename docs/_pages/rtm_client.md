---
layout: page
title: RTM API client
permalink: /rtm_api
redirect_from: /bots
order: 3
headings:
    - title: Connecting and sending a message
    - title: Receiving messages
    - title: Combining with the WebClient
    - title: Lifecycle events
    - title: Listening for message subtypes
    - title: Subscribing to presence updates
    - title: Handling other events
    - title: Subscribing to presence updates
    - title: Workspace cache on connect
    - title: Customizing the logger
    - title: Custom agent for proxy support
---

This package includes an RTM client that makes it simple to use the
[Slack RTM API](https://api.slack.com/rtm). Here are some of the goodies you get right
out of the box:

* Event emission - use it like any other Node EventEmitter
* Message queuing
* Connection state management
* Keep-alive processing
* Automatic reconnection
* Message serialization
* Convenience methods for sending `typing`, `message`, and `presence_sub` events.
* Error handling
* Logging
* Configurability

An RTM client allows your app to listen for incoming events as well as send outgoing events. It's
a quick solution for many apps -- especially for those that may only be about to create outgoing
connections due to firewall restrictions, or only ever connect to one workspace.

But the RTM client does not have access to the full power of the Slack platform, including message
attachments, buttons, menus, and dialogs. It also does not scale to many instances because it is
stateful, and does not scale well for apps that are connected to many workspaces because of Shared
Channels. The most robust app building solution is through a combination of the
[Web API]({{ site.baseurl }}{% link _pages/web_client.md %}) and the
[Events API](https://github.com/slackapi/node-slack-events-api).

Here are some of the common recipies for using the `RTMClient` class.

---

### Connecting and sending a message

Your app will interact with the RTM API through the `RTMClient` object, which is a top level
export from this package. At a minimum, you need to instantiate it with a token, usually a
bot token.

```javascript
const { RTMClient } = require('@slack/client');

// An access token (from your Slack app or custom integration - usually xoxb)
const token = process.env.SLACK_TOKEN;

// The client is initialized and then started to get an active connection to the platform
const rtm = new RTMClient(token);
rtm.start();

// This argument can be a channel ID, a DM ID, a MPDM ID, or a group ID
// See the "Combining with the WebClient" topic below for an example of how to get this ID
const conversationId = 'C1232456';

// The RTM client can send simple string messages
rtm.sendMessage('Hello there', conversationId)
  .then((res) => {
    // `res` contains information about the posted message
    console.log('Message sent: ', res.ts);
  })
  .catch(console.error);
```

---

<<<<<<< HEAD
### Receiving messages
=======
// The client will emit an RTM.RTM_CONNECTION_OPENED the connection is ready for
// sending and recieving messages
rtm.on(CLIENT_EVENTS.RTM.RTM_CONNECTION_OPENED, () => {
  console.log(`Ready`);
});
>>>>>>> 1e032a9c

The client will emit [message events](https://api.slack.com/events/message) whenever a new message arrives in a channel
in which your bot has access. The client can handle messages using the `on('message', messageHandler)` method.

```javascript
const { RTMClient } = require('@slack/client');
// SNIP: the initialization code shown above is skipped for brevity

rtm.on('message', (event) => {
  // For structure of `event`, see https://api.slack.com/events/message

  // Skip messages that are from a bot or my own user ID
  if ( (message.subtype && message.subtype === 'bot_message') ||
       (!message.subtype && message.user === rtm.activeUserId) ) {
    return;
  }

  // Log the message
  console.log(`(channel:${message.channel}) ${message.user} says: ${message.text}`);
});
```

---

### Combining with the WebClient

The example below shows an example where the `RTMClient` and `WebClient` are used together. The web API method
`channels.list` is used to get a current list of all channels and can be iterated over to find one where the bot is a
member. Once we have a channel ID, sending a message is as easy as calling `rtm.sendMessage()`.

```javascript
const { RTMClient, WebClient } = require('@slack/client');

const token = process.env.SLACK_TOKEN;

// The client is initialized and then started to get an active connection to the platform
const rtm = new RTMClient(token);
rtm.start();

// Need a web client to find a channel where the app can post a message
const web = new WebClient(token);

// Load the current channels list asynchrously
<<<<<<< HEAD
web.channels.list()
  .then((res) => {
=======
let channelListPromise = web.channels.list();

rtm.on(CLIENT_EVENTS.RTM.RTM_CONNECTION_OPENED, () => {
  console.log(`Ready`);
  // Wait for the channels list response
  channelsListPromise.then((res) => {

>>>>>>> 1e032a9c
    // Take any channel for which the bot is a member
    const channel = res.channels.find(c => c.is_member);

    if (channel) {
      // We now have a channel ID to post a message in!
      // use the `sendMessage()` method to send a simple string to a channel using the channel ID
      rtm.sendMessage('Hello, world!', channel.id)
        // Returns a promise that resolves when the message is sent
        .then((msg) => console.log(`Message sent to channel ${channel.name} with ts:${msg.ts}`))
        .catch(console.error);
    } else {
      console.log('This bot does not belong to any channels, invite it to at least one and try again');
    }
  });
});
```

---

### Lifecycle events

| Event Name | Arguments | Description |
|-----------------|-----------------|-------------|
| `disconnected`  |  | The client is not connected to the platform. This is a steady state - no attempt to connect is occurring. |
| `connecting`    |  | The client is in the process of connecting to the platform. |
| `authenticated` | `(connectData)` - the response from `rtm.connect` or `rtm.start` | The client has authenticated with the platform. This is a sub-state of `connecting`. |
| `connected`     |  | The client is connected to the platform and incoming events will start being emittied. |
| `ready`         |  | The client is ready to send outgoing messages. This is a sub-state of `connected` |
| `disconnecting` |  | The client is no longer connected to the platform and cleaning up its resources. It will soon transition to `disconnected`. |
| `reconnecting`  |  | The client is no longer connected to the platform and cleaning up its resources. It will soon transition to `connecting`. |
| `error`         | `(error)` | An error has occurred. Check `error.code` against the dictionary in the top-level export called `ErrorCode` |
| `unable_to_rtm_start` | `(error)` | A problem occurred while connecting, a reconnect may or may not occur. Use of this event is discouraged since `disconnecting` and `reconnecting` are more meaningful. |
| `slack_event`   | `(eventType, event)` | An incoming Slack event has been received. |
| `{type}`        | `('{type}', event)`        | An incoming Slack event of type `{type}` has been received. |
| `{type}::{subtype}` | `('{type}::{subtype}', event)` | An incoming Slack event of type `{type}` and subtype `{subtype}` has been received. |
| `raw_message`   | `(message)`   | A websocket message arrived. The message is an unparsed string. Use of this event is discouraged since `slack_event` is more useful. |

---

### Listening for message subtypes

There's a shortcut syntax for listening to specific message subtypes, just format the event type as
`message::${message_subtype}`. See the example below.

```javascript
rtm.on(`message::channel_name`, (event) => {
  // For structure of `event`, see https://api.slack.com/events/message/channel_name
  console.log(`A channel was renamed from ${message.old_name} to ${message.name}`);
});
```

If you rename a channel in which the bot is a member, you should see the log message.

---

### Handling other events

Anything that happens in a Slack workspace, and that is visible to the bot (_i.e._ happens in a channel to which the bot
belongs and visible to its scopes) is communicated as an event as well. For a complete list of other events, see
<https://api.slack.com/rtm#events>.

```javascript
const { RTMClient } = require('@slack/client');
// SNIP: the initialization code shown above is skipped for brevity

rtm.on('reaction_added', (event) => {
  // For structure of `event`, see https://api.slack.com/events/reaction_added
  console.log(`User ${event.user} reacted with ${event.reaction}`);
});
```

---

### Subscribing to presence updates

Polite people try not to inundate their colleages with messages when they know they are offline. We can teach a bot the
same ettiquette by subscribing to [presence and status information](https://api.slack.com/docs/presence-and-status) for
the users with which it interacts.

You may not need to subscribe to presence updates if your bot is okay with fetching the user's status on-demand using
the `WebClient.users.getPresence()` method.

If you do prefer to subscribe to presence updates, each time the client connects, your bot needs to send a list of user
IDs using the `subscribePresence(userIds)` method. The `userIds` argument is an array of user IDs and the list must be
complete -- any user IDs not included are unsubscribed from your bot.

You can get more efficient `presence_change` events by using the `batch_presence_aware` option while connecting. If you
set the option to `true` your bot will receive `presence_change` events with a `users` property that contains an array
of user IDs (instead of a `user` property with a single user ID). See more about the event:
<https://api.slack.com/events/presence_change>.

The following example shows how a bot would keep a timecard for users to record their active time or away time.

```javascript
const { RTMClient, WebClient } = require('@slack/client');

// An access token (from your Slack app or custom integration - usually xoxb)
const token = process.env.SLACK_TOKEN;

// Initialize the clients
const rtm = new RTMClient(token);
const web = new WebClient(token);
rtm.start({
  batch_presence_aware: true,
});

// Timecard data - In order for this data to survive a restart, it should be backed by a database.
// Keys: user IDs (string)
// Values: presence updates (array of { timestamp: number, presence: 'away'|'active' })
const timecards = new Map();
const getTrackedUsers = () => Array.from(timecards.keys())
const updateTimecard = (userId, presence) => {
  if (!timecards.has(userId)) {
    timecards.set(userId, []);
  }
  const userRecord = timecards.get(userId);
  userRecord.push({ timestamp: Date.now(), presence });
}
const removeTimecard = (userId) => timecards.delete(userId);


// Timecard data is tracked for users in a pre-defined channel
const timeTrackingChannelId = 'C123456';

<<<<<<< HEAD
// Inform the platform which users presence we want events for
rtm.subscribePresence(getTrackedUsers());
=======

// RTM event handling
rtm.on(CLIENT_EVENTS.RTM.RTM_CONNECTION_OPENED, () => {
  rtm.subscribePresence(getTrackedUsers());
});
>>>>>>> 1e032a9c

// See: https://api.slack.com/events/presence_change
rtm.on('presence_change', (event) => {
  event.users.forEach(userId => updateTimecard(userId, event.presence));
});

// See: https://api.slack.com/events/member_joined_channel
rtm.on(RTM_EVENTS.MEMBER_JOINED_CHANNEL, (event) => {
  if (event.channel === timeTrackingChannelId) {
    // When a user joins, get that user's current presence in order to update the timecard
    web.users.getPresence({ user: event.user })
      .then(resp => {
        updateTimecard(event.user, resp.presence);
        // Update subscriptions
        rtm.subscribePresence(getTrackedUsers());
      })
      .catch(console.error);
  }
});

// See: https://api.slack.com/events/member_left_channel
rtm.on(RTM_EVENTS.MEMBER_LEFT_CHANNEL, (event) => {
  if (event.channel === timeTrackingChannelId) {
    // When a user leaves, the timecard records are deleted
    removeTimecard(event.user);
    // Update subscriptions
    rtm.subscribePresence(getTrackedUsers());
  }
});
```

---

### Workspace cache on connect

The `useRtmConnect` option on `RTMClient` initialization can give you control of how much workspace state you recieve
when you connect and recieve the `authenticated` event.

If you set the value to `false` (not recommended for large teams), you'll recieve a cache the relevent client state
for your app. See the response in the [`rtm.start`](https://api.slack.com/methods/rtm.start) reference documentation
for a description of the workspace cache.

This should be treated as a cache because this information can go stale quickly if you aren't listening for every event
to update the state. The maintainers recommend instead storing only the state your app needs to operate in a variable,
and then updating that variable in each event that might mutate that state. A simpler alternative is to fetch the state
you need from the Web API whenever you need it.

---

### Customizing the logger

The `RTMClient` also logs interesting events as it operates. By default, the log level is set to `info` and it should
not log anything as long as nothing goes wrong.

You can adjust the log level by setting the `logLevel` option to any of the values found in the `LogLevel` top-level
export.

You can also capture the logs without writing them to stdout by setting the `logger` option. It should be set to a
function that takes `fn(level: string, message: string)`.

```javascript
const fs = require('fs');
const { RTMClient, LogLevel } = require('@slack/client');

// open a file to write logs
// TODO: make sure to call `logStream.end()` when the app is shutting down
const logStream = fs.createWriteStream('/tmp/app.log');

const token = process.env.SLACK_TOKEN;
logStream.on('open', () => {
  const rtm = new RTMClient(token, {
    // increased logging, great for debugging
    logLevel: LogLevel.DEBUG,
    logger: (level, message) => {
      // write to disk
      logStream.write(`[${level}]: ${message}`);
    }
  });
});
```

---

### Custom agent for proxy support

In order to pass outgoing requests through an HTTP proxy, you'll first need to install an additional package in your
application:

```
$ npm install --save https-proxy-agent
```

Next, use the `agent` option to configure with your proxy settings.

```javascript
const HttpsProxyAgent = require('https-proxy-agent');
const { RTMClient } = require('@slack/client');

// in this example, we read the token from an environment variable. its best practice to keep sensitive data outside
// your source code.
const token = process.env.SLACK_TOKEN;

// its common to read the proxy URL from an environment variable, since it also may be sensitive.
// NOTE: for a more complex proxy configuration, see the https-proxy-agent documentation:
// https://github.com/TooTallNate/node-https-proxy-agent#api
const proxyUrl = process.env.http_proxy || 'http://12.34.56.78:9999';

// To use Slack's RTM API:
const web = new RTMClient(token, { agent: new HttpsProxyAgent(proxyUrl) });
```<|MERGE_RESOLUTION|>--- conflicted
+++ resolved
@@ -79,15 +79,7 @@
 
 ---
 
-<<<<<<< HEAD
 ### Receiving messages
-=======
-// The client will emit an RTM.RTM_CONNECTION_OPENED the connection is ready for
-// sending and recieving messages
-rtm.on(CLIENT_EVENTS.RTM.RTM_CONNECTION_OPENED, () => {
-  console.log(`Ready`);
-});
->>>>>>> 1e032a9c
 
 The client will emit [message events](https://api.slack.com/events/message) whenever a new message arrives in a channel
 in which your bot has access. The client can handle messages using the `on('message', messageHandler)` method.
@@ -131,18 +123,8 @@
 const web = new WebClient(token);
 
 // Load the current channels list asynchrously
-<<<<<<< HEAD
 web.channels.list()
   .then((res) => {
-=======
-let channelListPromise = web.channels.list();
-
-rtm.on(CLIENT_EVENTS.RTM.RTM_CONNECTION_OPENED, () => {
-  console.log(`Ready`);
-  // Wait for the channels list response
-  channelsListPromise.then((res) => {
-
->>>>>>> 1e032a9c
     // Take any channel for which the bot is a member
     const channel = res.channels.find(c => c.is_member);
 
@@ -267,16 +249,8 @@
 // Timecard data is tracked for users in a pre-defined channel
 const timeTrackingChannelId = 'C123456';
 
-<<<<<<< HEAD
 // Inform the platform which users presence we want events for
 rtm.subscribePresence(getTrackedUsers());
-=======
-
-// RTM event handling
-rtm.on(CLIENT_EVENTS.RTM.RTM_CONNECTION_OPENED, () => {
-  rtm.subscribePresence(getTrackedUsers());
-});
->>>>>>> 1e032a9c
 
 // See: https://api.slack.com/events/presence_change
 rtm.on('presence_change', (event) => {
