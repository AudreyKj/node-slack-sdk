var expect = require('chai').expect;

var getMemoryDataStore = require('../utils/client').getMemoryDataStore;


describe('MemoryDataStore', function () {

  describe('#cacheRtmStart()', function () {

    it('caches the RTM start response', function () {
      var dataStore = getMemoryDataStore();
      expect(dataStore.getTeamById('T0CHZBU59').name).to.equal('slack-api-test');
      expect(dataStore.getUserById('U0CJ5PC7L').name).to.equal('alice');
      expect(dataStore.getChannelById('C0CJ25PDM').name).to.equal('test');
      expect(dataStore.getDMById('D0CHZQWNP').latest.text).to.equal('hi alice!');
      expect(dataStore.getGroupById('G0CHZSXFW').name).to.equal('private');
      expect(dataStore.getBotById('B0CJ5FF1P').name).to.equal('gdrive');
    });

  });

  describe('#getDMByName', function () {
    it('should get a DM with another user when passed the name of that user', function () {
      var dataStore = getMemoryDataStore();
      var dm = dataStore.getDMByName('bob');
      expect(dm.id).to.equal('D0CHZQWNP');
    });
  });

  describe('#getChannelByName()', function () {
    it('should get a channel by name', function () {
      var dataStore = getMemoryDataStore();
      var channel = dataStore.getChannelByName('test');
      expect(channel.name).to.equal('test');
    });

    it('should get a channel by #name (prefixed with #)', function () {
      var dataStore = getMemoryDataStore();
      var channel = dataStore.getChannelByName('#test');
      expect(channel.name).to.equal('test');
    });
  });

  describe('#getChannelGroupOrIMById()', function () {
    var dataStore = getMemoryDataStore();

    it('should get a channel by id', function () {
      expect(dataStore.getChannelGroupOrDMById('C0CJ25PDM')).to.not.equal(undefined);
    });

    it('should get a group by id', function () {
      expect(dataStore.getChannelGroupOrDMById('G0CHZSXFW')).to.not.equal(undefined);
    });

    it('should get an IM by id', function () {
      expect(dataStore.getChannelGroupOrDMById('D0CHZQWNP')).to.not.equal(undefined);
    });
  });

  describe('#getUserByEmail()', function () {
    var dataStore = getMemoryDataStore();

    it('should get a user by email', function () {
      var user = dataStore.getUserByEmail('leah+slack-api-test-alice@slack-corp.com');
      expect(user.id).to.equal('U0CJ5PC7L');
    });

    it('should return undefined if no users with email is not found', function () {
      var user = dataStore.getUserByEmail('NOT-leah+slack-api-test-bob@slack-corp.com');
      expect(user).to.equal(undefined);
    });
  });

  describe('#getUserByName()', function () {
    var dataStore = getMemoryDataStore();

    it('should get a user by name', function () {
      expect(dataStore.getUserByName('alice').id).to.equal('U0CJ5PC7L');
    });

    it('should return undefined if no users with name is not found', function () {
      expect(dataStore.getUserByEmail('NOTalice')).to.equal(undefined);
    });
  });

<<<<<<< HEAD
=======
  describe('#getUserByBotId()', function () {
    var dataStore = getMemoryDataStore();

    it('should get a bot user by bot ID', function () {
      expect(dataStore.getUserByBotId('B0EV07BEH').id).to.equal('U0EUYE1E0');
    });

    it('should return undefined if no users with a bot id are found', function () {
      expect(dataStore.getUserByEmail('B00000000')).to.equal(undefined);
    });
  });

  describe('#getBotByUserId()', function () {
    var dataStore = getMemoryDataStore();

    it('should get a bot user by user ID', function () {
      expect(dataStore.getBotByUserId('U0EUYE1E0').id).to.equal('B0EV07BEH');
    });

    it('should return undefined if no bots with a user id are found', function () {
      expect(dataStore.getBotByUserId('U00000000')).to.equal(undefined);
    });
  });

>>>>>>> 4fb8614a
  describe('#clear()', function () {
    it('should re-set the objects when clear() is called', function () {
      var dataStore = getMemoryDataStore();
      dataStore.clear();
      expect(dataStore.users).to.deep.equal({});
    });
  });

});<|MERGE_RESOLUTION|>--- conflicted
+++ resolved
@@ -83,8 +83,6 @@
     });
   });
 
-<<<<<<< HEAD
-=======
   describe('#getUserByBotId()', function () {
     var dataStore = getMemoryDataStore();
 
@@ -109,7 +107,6 @@
     });
   });
 
->>>>>>> 4fb8614a
   describe('#clear()', function () {
     it('should re-set the objects when clear() is called', function () {
       var dataStore = getMemoryDataStore();
