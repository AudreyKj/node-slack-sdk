# Node Library for the Slack APIs

[![Build Status](https://travis-ci.org/slackhq/node-slack-client.svg?branch=master)](https://travis-ci.org/slackhq/node-slack-client)
[![Coverage Status](https://coveralls.io/repos/github/slackhq/node-slack-client/badge.svg?branch=master)](https://coveralls.io/github/slackhq/node-slack-client?branch=master)

## Motivation

This is a wrapper around the Slack [RTM](https://api.slack.com/rtm) and [Web](https://api.slack.com/web) APIs.

This library will provide the low level functionality you need to build reliable apps and projects on top of Slack's APIs. It:
- handles reconnection logic and request retries
- provides reasonable defaults for events and logging
- defines a basic model layer and data-store for caching Slack RTM API responses

This library does not attempt to provide application level support, e.g. regex matching and filtering of the conversation stream. If you're looking for those kinds of features, you should check out one of the great libraries built on top of this.

## Installation

```bashp
npm install @slack/client --save
```

## Package name change!!

**IMPORTANT** We're moving to NPM organizations, so going forwards the client will be published as a scoped module under the Slack organization.

We'll dual-publish both `@slack/client` and `slack-client` until at least `2.1.0` is released, and possibly past that, but please switch over before then.

## Usage

* [RTM Client](#rtm-client)
  * [Creating an RTM client](#creating-an-rtm-client)
  * [Listen to messages](#listen-to-messages)
  * [Send messages](#send-messages)
  * [Data stores] (#data-stores)
  * [Send direct messages] (#send-dms)
  * [RTM Client Lifecycle](#rtm-client-lifecycle)
<<<<<<< HEAD
* [Web Client](#web-client)
  * [Uploading a file](#uploading-a-file)
* [Migrating from earlier versions](#migrating-from-earlier-versions) 
=======
* [Migrating from earlier versions](#migrating-from-earlier-versions)
>>>>>>> f32e613b
  * [Models](#models)

## RTM Client

The [Real Time Messaging client](lib/clients/rtm) connects to [Slack's RTM API](https://api.slack.com/rtm) over a websocket.

It allows you to listen for activity in the Slack team you've connected to and push simple messages back to that team over the websocket.

### Creating an RTM client

```js

var RtmClient = require('@slack/client').RtmClient;

var token = process.env.SLACK_API_TOKEN || '';

var rtm = new RtmClient(token, {logLevel: 'debug'});
rtm.start();

```

### Capturing the `rtm.start` payload

The RTM client will emit a `RTM.AUTHENTICATED` event, with the `rtm.start` payload.

```js

var CLIENT_EVENTS = require('@slack/client').CLIENT_EVENTS;

rtm.on(CLIENT_EVENTS.RTM.AUTHENTICATED, function (rtmStartData) {
  console.log(`Logged in as ${rtmStartData.self.name} of team ${rtmStartData.team.name}, but not yet connected to a channel`);
});

```

### Listen to messages

```js

var RTM_EVENTS = require('@slack/client').RTM_EVENTS;

rtm.on(RTM_EVENTS.MESSAGE, function (message) {
  // Listens to all `message` events from the team
});

rtm.on(RTM_EVENTS.CHANNEL_CREATED, function (message) {
  // Listens to all `channel_created` events from the team
});

```

### Send messages

```js

var RTM_CLIENT_EVENTS = require('@slack/client').CLIENT_EVENTS.RTM;

// you need to wait for the client to fully connect before you can send messages
rtm.on(RTM_CLIENT_EVENTS.RTM_CONNECTION_OPENED, function () {
  // This will send the message 'this is a test message' to the channel identified by id 'C0CHZA86Q'
  rtm.sendMessage('this is a test message', 'C0CHZA86Q', function messageSent() {
    // optionally, you can supply a callback to execute once the message has been sent
  });
});

```

### Data stores

```js
var RtmClient = require('@slack/client').RtmClient;

// The memory data store is a collection of useful functions we can include in our RtmClient
var MemoryDataStore = require('@slack/client').MemoryDataStore;

var CLIENT_EVENTS = require('@slack/client').CLIENT_EVENTS;

var token = process.env.SLACK_API_TOKEN;

var rtm = new RtmClient(token, {
  // Sets the level of logging we require
  logLevel: 'error',
  // Initialise a data store for our client, this will load additional helper functions for the storing and retrieval of data
  dataStore: new MemoryDataStore(),
  // Boolean indicating whether Slack should automatically reconnect after an error response
  autoReconnect: true,
  // Boolean indicating whether each message should be marked as read or not after it is processed
  autoMark: true
});

rtm.start();

// Wait for the client to connect
rtm.on(CLIENT_EVENTS.RTM.RTM_CONNECTION_OPENED, function() {
  // Get the user's name
  var user = rtm.dataStore.getUserById(rtm.activeUserId);

  // Get the team's name
  var team = rtm.dataStore.getTeamById(rtm.activeTeamId);

  // Log the slack team name and the bot's name
  console.log('Connected to ' + team.name + ' as ' + user.name);
});
```

### Send Direct Messages
```js
var RTM_EVENTS = require('@slack/client').RTM_EVENTS;

// Responds to a message with a 'hello' DM
rtm.on(RTM_EVENTS.MESSAGE, function(message) {
  var user = rtm.dataStore.getUserById(message.user)

  var dm = rtm.dataStore.getDMByName(user.name);

  rtm.sendMessage('Hello ' + user.name + '!', dm.id);
});

```

### RTM Client Lifecycle

The RTM client has its own lifecycle events. These reflect the different states the RTM client can be in as it connects to Slack's RTM API.

The full details of the client lifecycle are in the [RTM client events file](/lib/clients/events/client.js)

The most important events are:
- `RTM_CONNECTION_OPENED`: the remote server has acked the socket and sent a `hello` message, the connection is now live and can be used to send messages
- `DISCONNECT`: the RTM client has disconnected and will not try to reconnect again automatically

<<<<<<< HEAD
## Web Client

### Uploading a file

See [examples/upload-a-file.js](/examples/upload-a-file.js)

=======
>>>>>>> f32e613b

## Migrating from earlier versions

This is an incomplete list of items to consider when you migrate from earlier versions. As issues and PRs are raised for things that don't work as expected we'll fill this out.

### Models

The model objects no longer provide utility functions for working with the API. This is to decouple them from the client implementation. There should be functions on each of the clients that allow you to take the same actions you took from the model via the clients instead. The most common of these are below.

#### Sending a message

```js

channel.sendMessage('test message');

```

becomes

```js

rtmClient.sendMessage('test message', channel.id);

```

#### Posting a message

```js

channel.postMessage({
  attachments: [...]
});

```

becomes

```js

var data = {
  attachments: [...]
};
webClient.chat.postMessage(channelId, 'test message', data, function() {});

```

## Copyright

Copyright &copy; Slack Technologies, Inc. MIT License; see LICENSE for further details.<|MERGE_RESOLUTION|>--- conflicted
+++ resolved
@@ -35,13 +35,9 @@
   * [Data stores] (#data-stores)
   * [Send direct messages] (#send-dms)
   * [RTM Client Lifecycle](#rtm-client-lifecycle)
-<<<<<<< HEAD
-* [Web Client](#web-client)
-  * [Uploading a file](#uploading-a-file)
-* [Migrating from earlier versions](#migrating-from-earlier-versions) 
-=======
-* [Migrating from earlier versions](#migrating-from-earlier-versions)
->>>>>>> f32e613b
+  * [Web Client](#web-client)
+    * [Uploading a file](#uploading-a-file)
+  * [Migrating from earlier versions](#migrating-from-earlier-versions)
   * [Models](#models)
 
 ## RTM Client
@@ -172,15 +168,11 @@
 - `RTM_CONNECTION_OPENED`: the remote server has acked the socket and sent a `hello` message, the connection is now live and can be used to send messages
 - `DISCONNECT`: the RTM client has disconnected and will not try to reconnect again automatically
 
-<<<<<<< HEAD
 ## Web Client
 
 ### Uploading a file
 
 See [examples/upload-a-file.js](/examples/upload-a-file.js)
-
-=======
->>>>>>> f32e613b
 
 ## Migrating from earlier versions
 
